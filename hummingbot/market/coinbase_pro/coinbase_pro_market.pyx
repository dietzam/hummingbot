--- conflicted
+++ resolved
@@ -46,12 +46,7 @@
     MarketBase,
     OrderType,
 )
-<<<<<<< HEAD
-from hummingbot.wallet.wallet_base import WalletBase
-from hummingbot.wallet.wallet_base cimport WalletBase
 from hummingbot.market.trading_rule cimport TradingRule
-=======
->>>>>>> 41d67dfb
 
 s_logger = None
 s_decimal_0 = Decimal(0)
