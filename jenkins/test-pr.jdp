--- conflicted
+++ resolved
@@ -194,29 +194,6 @@
           }
         }
 
-<<<<<<< HEAD
-        // stage('Run huobi_market_mock test') {
-        //   steps {
-        //     echo 'Run huobi_market_mock test'
-        //     sh "${envPath}/bin/nosetests -d -v test/integration/test_huobi_market_mock.py"
-        //   }
-        //   post {
-        //     success {
-        //       echo '=> [Run tests: huobi_market_mock]: SUCCESS'
-        //     }
-        //     unstable {
-        //       script {
-        //         ERROR_MESSAGE = ERROR_MESSAGE + '\n => Unstable: huobi_market_mock test'
-        //       }
-        //     }
-        //     failure {
-        //       script {
-        //         ERROR_MESSAGE = ERROR_MESSAGE + '\n => Failed: huobi_market_mock test'
-        //       }
-        //     }
-        //   }
-        // }
-=======
         stage('Run huobi_market_mock test') {	
           steps {	
             echo 'Run huobi_market_mock test'	
@@ -260,7 +237,6 @@
             }
           }
         }
->>>>>>> fe70d417
 
       } // End parallel
     }
